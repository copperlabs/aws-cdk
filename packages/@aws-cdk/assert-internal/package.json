{
  "name": "@aws-cdk/assert-internal",
  "private": true,
  "version": "0.0.0",
  "description": "An assertion library for use with CDK Apps",
  "main": "lib/index.js",
  "types": "lib/index.d.ts",
  "scripts": {
    "build": "cdk-build",
    "watch": "cdk-watch",
    "lint": "cdk-lint",
    "test": "cdk-test",
    "pkglint": "pkglint -f",
    "package": "cdk-package",
    "build+test+package": "yarn build+test && yarn package",
    "build+test": "yarn build && yarn test",
    "build+extract": "yarn build",
    "build+test+extract": "yarn build+test"
  },
  "author": {
    "name": "Amazon Web Services",
    "url": "https://aws.amazon.com",
    "organization": true
  },
  "license": "Apache-2.0",
  "devDependencies": {
    "@aws-cdk/cdk-build-tools": "0.0.0",
    "@aws-cdk/pkglint": "0.0.0",
    "@types/jest": "^27.4.0",
    "jest": "^27.4.7",
    "ts-jest": "^27.1.2"
  },
  "dependencies": {
    "@aws-cdk/cloud-assembly-schema": "0.0.0",
    "@aws-cdk/cloudformation-diff": "0.0.0",
    "@aws-cdk/core": "0.0.0",
    "@aws-cdk/cx-api": "0.0.0",
    "constructs": "^10.0.0"
  },
  "peerDependencies": {
    "@aws-cdk/core": "0.0.0",
<<<<<<< HEAD
    "constructs": "^3.3.69",
    "jest": "^27.4.7"
=======
    "constructs": "^10.0.0",
    "jest": "^27.4.5"
>>>>>>> 24a1cbe6
  },
  "repository": {
    "url": "https://github.com/aws/aws-cdk.git",
    "type": "git",
    "directory": "packages/@aws-cdk/assert-internal"
  },
  "keywords": [
    "aws",
    "cdk"
  ],
  "homepage": "https://github.com/aws/aws-cdk",
  "engines": {
    "node": ">= 14.15.0"
  },
  "stability": "experimental",
  "maturity": "experimental",
  "publishConfig": {
    "tag": "latest"
  },
  "ubergen": {
    "exclude": true
  }
}<|MERGE_RESOLUTION|>--- conflicted
+++ resolved
@@ -39,13 +39,8 @@
   },
   "peerDependencies": {
     "@aws-cdk/core": "0.0.0",
-<<<<<<< HEAD
-    "constructs": "^3.3.69",
+    "constructs": "^10.0.0",
     "jest": "^27.4.7"
-=======
-    "constructs": "^10.0.0",
-    "jest": "^27.4.5"
->>>>>>> 24a1cbe6
   },
   "repository": {
     "url": "https://github.com/aws/aws-cdk.git",
