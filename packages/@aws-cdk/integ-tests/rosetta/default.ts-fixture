--- conflicted
+++ resolved
@@ -1,5 +1,4 @@
 import * as lambda from '@aws-cdk/aws-lambda';
-<<<<<<< HEAD
 import {
   IntegTestCase,
   IntegTest,
@@ -14,10 +13,7 @@
   LambdaInvokeFunction,
   Match,
 } from '@aws-cdk/integ-tests';
-=======
-import { IntegTestCase, IntegTest } from '@aws-cdk/integ-tests';
 import { Construct } from 'constructs';
->>>>>>> a6ecc0e7
 import {
   App,
   Stack,
