{
  "name": "@monocdk-experiment/assert",
  "version": "0.0.0",
  "private": true,
  "description": "An assertion library for use with CDK Apps",
  "main": "lib/index.js",
  "types": "lib/index.d.ts",
  "scripts": {
    "build": "cdk-build",
    "watch": "cdk-watch",
    "lint": "cdk-lint",
    "test": "cdk-test",
    "pkglint": "true",
    "package": "cdk-package",
    "build+test+package": "yarn build+test && yarn package",
    "build+test": "yarn build && yarn test"
  },
  "cdk-build": {
    "jest": true,
    "pre": [
      "./clone.sh"
    ],
    "eslint": {
      "disable": true
    },
    "pkglint": {
      "disable": true
    }
  },
  "pkglint": {
    "ignore": true
  },
  "author": {
    "name": "Amazon Web Services",
    "url": "https://aws.amazon.com",
    "organization": true
  },
  "license": "Apache-2.0",
  "devDependencies": {
    "@monocdk-experiment/rewrite-imports": "0.0.0",
    "@types/jest": "^26.0.24",
    "@types/node": "^10.17.60",
<<<<<<< HEAD
    "@aws-cdk/cdk-build-tools": "0.0.0",
    "constructs": "^3.3.69",
=======
    "cdk-build-tools": "0.0.0",
    "constructs": "^10.0.0",
>>>>>>> de5bf5d5
    "jest": "^26.6.3",
    "monocdk": "0.0.0",
    "@aws-cdk/pkglint": "0.0.0",
    "ts-jest": "^26.5.6"
  },
  "dependencies": {
    "@aws-cdk/cloudformation-diff": "0.0.0"
  },
  "peerDependencies": {
    "constructs": "^10.0.0",
    "jest": "^26.6.3",
    "monocdk": "^0.0.0"
  },
  "repository": {
    "url": "https://github.com/aws/aws-cdk.git",
    "type": "git",
    "directory": "packages/@monocdk-experiment/assert"
  },
  "keywords": [
    "aws",
    "cdk"
  ],
  "homepage": "https://github.com/aws/aws-cdk",
  "engines": {
    "node": ">= 10.13.0 <13 || >=13.7.0"
  },
  "stability": "experimental",
  "maturity": "developer-preview",
  "publishConfig": {
    "tag": "latest"
  }
}<|MERGE_RESOLUTION|>--- conflicted
+++ resolved
@@ -1,7 +1,6 @@
 {
   "name": "@monocdk-experiment/assert",
   "version": "0.0.0",
-  "private": true,
   "description": "An assertion library for use with CDK Apps",
   "main": "lib/index.js",
   "types": "lib/index.d.ts",
@@ -27,9 +26,6 @@
       "disable": true
     }
   },
-  "pkglint": {
-    "ignore": true
-  },
   "author": {
     "name": "Amazon Web Services",
     "url": "https://aws.amazon.com",
@@ -40,13 +36,8 @@
     "@monocdk-experiment/rewrite-imports": "0.0.0",
     "@types/jest": "^26.0.24",
     "@types/node": "^10.17.60",
-<<<<<<< HEAD
     "@aws-cdk/cdk-build-tools": "0.0.0",
-    "constructs": "^3.3.69",
-=======
-    "cdk-build-tools": "0.0.0",
     "constructs": "^10.0.0",
->>>>>>> de5bf5d5
     "jest": "^26.6.3",
     "monocdk": "0.0.0",
     "@aws-cdk/pkglint": "0.0.0",
